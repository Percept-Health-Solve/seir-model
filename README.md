<<<<<<< HEAD
# Assa Covid Model
  
The Actuarial Society of South Africa's (ASSA) Covid model provides a framework for projecting the health care impact on South Africa due to Covid-19. The codebase for this model has been built and is maintained by [Percept](https://percept.co.za/).


## Model Structure
The model is an extended version of a common epidemiological compartmental SEIR model, which defines a non-linear set of coupled ordinary differential equations (ODEs). The model structure is represented by the diagram below.

![](imgs/assa_model.png)

The transition rates between the model states are labelled numerically. The infectious states `A`, `M`, and `S` represent asymptomatic, mild, and severe cases. Hospitalised states are represented by `H`, while critical care states are represented by `C`. Hospital and critical care discharges are given by `R` states, while deceased cases are given by `D` states.


## Installation

Run
```buildoutcfg
git pull https://github.com/Percept-Health-Solve/seir-model.git
```
to download the repository. The framework for the model is found in the `seir/` folder. You will largely be interacting with the `main_fitting.py` script, which will setup and run the model while fitting to data.

### Requirements
The model requires Python version >= 3.7. To install the required packages, run
```buildoutcfg
pip install -r requirements.txt
```

## Quick Start
Ensure that you are in the root directory of the model. To run the model, fitting to national death data, run
```buildoutcfg
python main_fitting.py --fit_deaths --fit_daily --fit_interval 3 --data_source dsfsi/total --output_dir ./results/national
```
To fit to provincial deaths, for example the western cape, run
```buildoutcfg
python main_fitting.py --fit_deaths --fit_daily --fit_interval 3 --data_source dsfsi/wc --output_dir ./results/WC
```
**Warning:** The default run may take over 10 minutes to complete.

The full set of parameters for these runs are explained below.

## Usage
### Fitting
The model is currently set up to fit to a set of data. By default, this will fit to the [data](https://github.com/dsfsi/covid19za) provided by the [Data Science for Social Impact research group](https://dsfsi.github.io), which collates data from the South African Department of Health and National Institute for Communicable Diseases. Fitting is done using a sampling-importance-resampling (S-I-R) algorithm, which makes use of model parameters with a number of samples `M` and take a smaller number of resamples `m`, where the weight of the resample is weighted according to the importance of the output of the initial `M` samples. The importance of the model output against the provided data is modelled by a log-normal distribution. Normally `m/M` is around 1/20.

#### Sample and Age Parameters
These parameters define the number of samples the model will take when solving the SEIR ODEs. The model also allows multiple population groups to be considered, though at the moment the only population groups considered are those defined by ten year age bands (from 0-9, 10-19, ..., 80+), and then only after infection (i.e. the model does not allow for age-heterogeneity in transmission or susceptibility).
- `--nb_samples`: Defines the number of samples in the S-I-R algorithm. Will solve the set of SEIR ODEs X times for each of the sampled parameters.
- `--no_age_heterogeneity`: Will remove the age heterogeneous population groups from the model's behaviour, and instead fit using age-average statistics for parameters.

#### Data Parameters
- `--data_source`: Source of data on which to fit. Defauls to the total population data from the DSFSI. Can be constructed to filter for a province, by parsing as `dsfsi/<province>`, where `<province>` is the 2-3 letter code for a South African province. Available codes are: GP, WC, NC, EC, KZN, FS, LP, NW, and MP. Can also point to a csv file, where it will attempt to find the columns `deaths`, `hospitalised`, `critical`, `infected`, and `recovered` at least one of these should be present) and construct a data object for fitting from that.
- `--population_source`: Should point to a csv file containing two columns: `'ageband'` and `'population'`. The age bands should contain 10 year intervals (from 0-9, 10-19, ..., to 80+), with a corresponding population within that category. **Note:** this is not needed when loading data from the DSFSI.
- `--lockdown_date`: The lockdown date for the data source. Must be in `%Y/%m/%d` format. Not used when DSFSI data is loaded (as this is set to `2020/03/27`. Defaults to `2020/03/27` if not given. **Note:** all internal operations in the model are calculated with respect to this date. 
- `--min_date`: Filters out data points before this date. Must be in `%Y/%m/%d` format.
- `--max_date`: Filters out data points after this date. Must be in `%Y/%m/%d` format.

#### Fitting Parameters
The following parameters are available to change the behaviour of the fitting algorithm:
- `--fit_infected`: Fit to cumulative detected infected cases. **Note:** this is not advised, as the model produces asymptomatic and mild cases, whose real world detection rate may be slim to none.
- `--fit_hospitalised`: Fit to hospitalised cases, if available. Not available for DSFSI data.
- `--fit_critical`: Fit to critical care cases, if available. Not available for DSFSI data.
- `--fit_deaths`: Fit to cumulative deaths (or new periodic deaths, if the fit daily below is specified), if available.
- `--fit_recovered`: Fit to cumulative recovered cases, if available. Note that the ASSA model currently does not support this feature outside of cases that have been discharged from hospital.
- `--fit_daily`: Will fit to daily infected/recovered/death cases instead of cumulative cases. Used to remove the serial independence of the data.
- `--fit_interval`: Only fit to data every X intervals, in days. If fit_daily is set, it will sum observations within this interval in order to help mitigate noise due to daily reporting inaccuracies.
- `--nb_runs`: The number of runs the model takes (defaults to 1). Used to increase the number of random samples within the model while avoiding memory issues.
- `--ratio_resample`: The ratio of resamples to take in the S-I-R algorithm. Defaults to `1/20=0.05`.

#### Lockdown Parameters
Users can define periods of lower transmissibility than the unmitigated baseline using the parameters below. Note that these do not necessarily reflect periods of lockdown buy may simply reflect the efects of citizen behaviour and NPIs.

- `--rel_beta_lockdown`: Defines either a single value, or bounds of a uniform distribution, that multiplicatively scale the strength of the infectious beta parameter (where beta is the number of people an infectious person is expected to infect on average on each day of infectiousness assuming a fully susceptible population) during a lockdown. The lower bound of a uniform distribution can be set to a negative value, implying that the lower bound will be determined by the previous lockdown's strength. Suppose for exaple that the lower bound is set to -0.1, and the previous period's relative beta was sampled as 0.6, then the lower bound for this period's relative beta uniform prior will be set to 0.5.
- `--rel_beta_period`: Defines the length of time (in days) for which the lockdown period defined above will be applied. 

 These parameters can be called multiple times in order to define successive lockdown periods of varying effectiveness (such as introducing multiple staged lockdowns, as many countries have done). This would be done as follows:
 ```buildoutcfg
--rel_beta_lockdown 0.5 0.9 --rel_beta_period 30 --rel_beta_lockdown 0.6 0.7 --rel_beta_period 20
```
This would define an initial lockdown of 30 days, with a uniform prior U(0.5, 0.9) (acting on the infectivity strength of a no lockdown scenario); followed by a second lockdown period of 20 days with a uniform prior U(0.6, 0.7).

#### ODE Parameters
These parameters define the inner workings of the set of ordinary differential equations underlying the ASSA model. Defaults of these parameters can be found in the `seir/defaults.py` file. All parameters can be set with a single value (defining a float), or two values (defining a uniform prior that is fit to data). Caution should be taken when changing these values, as defaults of many of these parameters have been informed by literature studies and analysis on sensitive data. The time values all represent the mean duration for the specified transition.

- `--r0`: The number of secondary infections expected to occur due to a single infected individual.
- `--rel_beta_asymptomatic`: The relative infectiousness strength of asymptomatic individuals.
- `--prop_a`: Proportion of cases that remain asymptomatic. Does not include presymptomatic cases.
- `--prop_s`: Proportion of symptomatic cases that are expected to become severe. Mild symptomatic cases are calculated as (1 - `prop_a`) * (1 - `prop_s`). Can be called multiple times to define the proportion of severe cases expected in each population group.
- `--prop_s_to_h`: Proportion of severe cases that are expected to present to a general ward in hospital. The proportion of severe cases that are expected to present directly in critical care is calculated by `1 - prop_s_to_h`. Can be called multiple times to define the proportion of severe cases expected in each population group.
- `--prop_h_to_c`: Proportion of general ward cases that are expected to transition to critical care. Can be called multiple times to define the proportion of severe cases expected in each population group.
- `--prop_h_to_d`: Proportion of general ward hospital cases that are expected to die. Can be called multiple times to define the proportion of severe cases expected in each population group.
- `--prop_c_to_d`: Proportion of critical care cases that are expected to die. Can be called multiple times to define the proportion of severe cases expected in each population group.
- `--time_incubate`: Time of incubation of the disease, from contraction until infectiousness.
- `--time_infectious`: Time of infectiousness of the disease.
- `--time_s_to_h`: Days from onset of symptoms to presenting in general hospital ward, for those that will present to hospital.
- `--time_s_to_c`: Days from onset of symptoms to presenting in a critical care ward, for those that will present to critical care.
- `--time_h_to_c`: Time from general hospital admission to critical care admission, for those that will make such a transition.
- `--time_h_to_r`: Time from general hospital admission to recovery, for those that will recover.
- `--time_h_to_d`: Time from general hospital admission to death, for those that will die.
- `--time_c_to_r`: Time from critical care admission to recovery, for those that will recover.
- `--time_c_to_d`: Time from critical care admission to death, for those that will die.
- `--contact_k`: Contact heterogeneity factor as per Kong et. al. [1]. A value of 0 or lower removes contact heterogeneity from the system.
- `--mortality_loading`: Adjusts the relative overall mortality level of the model while keeping the overall mortality shape vy age the same. Used to inform the uncertainty in the mortality estimates while ensuring the mortality by age remains sensible. The interval between the upper and lower bounds should be close to and include 1.
- `--hospital_loading`: Adjusts the proportions of individuals going to hospital, while keeping the proportions by age constant within the hospital. Used to inform the uncertainty in inbound patients while ensuring the inbound patient distribution remains sensible. The interval between the upper and lower bounds should be close to and include 1.

#### Initial Parameters
These parameters define the initial value of the ODE.

- `--t0`: Initial time of the starting seed, relative to the inital lockdown date. Defaults to -50 (50 days before the first lockdown).
- `--prop_e0`: The proportion of the population that are exposed at time `t0`. Serves as the seed for the SEIR model. Defaults to a uniform prior U(0, 1e-5).

#### Output Parameters
- `--output_dir`: Directory at which to place the output projects and plots. Will create the directory if it doesn't exist. If the directory does exist, and contains any files, the script will raise an error requiring the `--overwrite` flag to be set, or for a new empty directory to be given.
- `--overwrite`: Will overwrite the output files in the output directory. 

#### Output Files
The output of the model is sent to the directory given by `--output_dir`. These files will include:
- `predictions_long_term.png`: Collection of plots of the projected number of infected, hospitalised, critical, recovered, and deaths over the long term.
- `predictions_short_term.png`: Collection of plots of the projected number of infected, hospitalised, critical, recovered, and deaths over the long term. Includes a visualisation of the fitting data.
- `prior_posterior.png`: Distribution of plots of the prior and posterior distributions of a number of selected parameters (defined above).
- `projections_by_age.csv`: Daily projections of the infected, deaths, hospitalised, and critical cases, from 2020-02-06 to 2021-01-20, for all age groups. Only available if the model has been run in an age heterogeneous mode (which occurs by default).
- `projections_total.csv`: Daily projections of the total infected, deaths, hospitalised, and critical cases, from 2020-02-06 to 2021-01-20. 
- `runs/` folder: Contains the results from each individual run.
- `*.pkl` files: Python pickle files that contain the raw numpy arrays of the prior and posterior sample distributions. Useful for meta analysis later.

### References
[1] Kong, L., Wang, J., Han, W., & Cao, Z. (2016). Modeling heterogeneity in direct infectious disease transmission in a compartmental model. International Journal of Environmental Research and Public Health, 13(3). https://doi.org/10.3390/ijerph13030253


=======
# seir-model
 
Covid 19 Modelling. 
>>>>>>> 76ba97d2
<|MERGE_RESOLUTION|>--- conflicted
+++ resolved
@@ -1,4 +1,3 @@
-<<<<<<< HEAD
 # Assa Covid Model
   
 The Actuarial Society of South Africa's (ASSA) Covid model provides a framework for projecting the health care impact on South Africa due to Covid-19. The codebase for this model has been built and is maintained by [Percept](https://percept.co.za/).
@@ -124,11 +123,4 @@
 - `*.pkl` files: Python pickle files that contain the raw numpy arrays of the prior and posterior sample distributions. Useful for meta analysis later.
 
 ### References
-[1] Kong, L., Wang, J., Han, W., & Cao, Z. (2016). Modeling heterogeneity in direct infectious disease transmission in a compartmental model. International Journal of Environmental Research and Public Health, 13(3). https://doi.org/10.3390/ijerph13030253
-
-
-=======
-# seir-model
- 
-Covid 19 Modelling. 
->>>>>>> 76ba97d2
+[1] Kong, L., Wang, J., Han, W., & Cao, Z. (2016). Modeling heterogeneity in direct infectious disease transmission in a compartmental model. International Journal of Environmental Research and Public Health, 13(3). https://doi.org/10.3390/ijerph13030253