import numpy as np
import pandas as pd

from scipy.integrate import odeint
from scipy.special import softmax, gammaln

import logging


class SamplingNInfectiousModel:

    def __init__(self,
                 nb_groups: int,
                 baseline_beta=None,
                 rel_lockdown_beta=None,
                 rel_postlockdown_beta=None,
                 rel_beta_as=None,
                 time_inc=None,
                 inf_as_prop=None,
                 inf_m_prop=None,
                 time_infectious=None,
                 time_s_to_h=None,
                 time_h_to_icu=None,
                 time_h_to_r=None,
                 time_icu_to_r=None,
                 time_icu_to_d=None,
                 hosp_icu_prop=None,
                 icu_d_prop=None,
                 y0=None,
                 imported_func=None):
        logging.info('Initizializing model')
        # cast potential sampling variables to correct data types
        baseline_beta = np.asarray(baseline_beta)
        rel_lockdown_beta = np.asarray(rel_lockdown_beta)
        rel_postlockdown_beta = np.asarray(rel_postlockdown_beta)
        rel_beta_as = np.asarray(rel_beta_as)
        time_inc = np.asarray(time_inc)
        inf_as_prop = np.asarray(inf_as_prop)
        inf_m_prop = np.asarray(inf_m_prop)
        time_infectious = np.asarray(time_infectious)
        time_s_to_h = np.asarray(time_s_to_h)
        time_h_to_icu = np.asarray(time_h_to_icu)
        time_h_to_r = np.asarray(time_h_to_r)
        time_icu_to_r = np.asarray(time_icu_to_r)
        time_icu_to_d = np.asarray(time_icu_to_d)
        hosp_icu_prop = np.asarray(hosp_icu_prop)
        icu_d_prop = np.asarray(icu_d_prop)

        nb_samples, (scalar_vars, group_vars, sample_vars) = _determine_sample_vars({
            'baseline_beta': baseline_beta,
            'rel_lockdown_beta': rel_lockdown_beta,
            'rel_postlockdown_beta': rel_postlockdown_beta,
            'rel_beta_as': rel_beta_as,
            'time_inc': time_inc,
            'inf_as_prop': inf_as_prop,
            'inf_m_prop': inf_m_prop,
            'time_infectious': time_infectious,
            'time_s_to_h': time_s_to_h,
            'time_h_to_icu': time_h_to_icu,
            'time_h_to_r': time_h_to_r,
            'time_icu_to_r': time_icu_to_r,
            'time_icu_to_d': time_icu_to_d,
            'hosp_icu_prop': hosp_icu_prop,
            'icu_d_prop': icu_d_prop
        }, nb_groups)

        logging.info(f'Scalar variables: {list(scalar_vars.keys())}')
        logging.info(f'Group variables: {list(group_vars.keys())}')
        logging.info(f'Sampled variables: {list(sample_vars.keys())}')

        # recalculate hospital and ICU proportions given competing time rates
        f_hosp_icu_prop = hosp_icu_prop * 1/time_h_to_r / \
                          ((1-hosp_icu_prop) * 1/time_h_to_icu + hosp_icu_prop * 1/time_h_to_r)

        f_icu_d_prop = icu_d_prop * 1/time_icu_to_r / (icu_d_prop * 1/time_icu_to_r + (1 - icu_d_prop) * 1/time_icu_to_d)

        # check if y0 is correct
        # 1 s and 1 e state, 6 infectious states, and 4 recovered states (since severe cases must first go through h
        # in order to recover)
        y0 = np.asarray(y0)
        assert y0.size == 13 * nb_groups * nb_samples, \
            f"y0 should have size {13 * nb_groups * nb_samples}, got {y0.size} instead"
        n = np.sum(y0.reshape(nb_samples, nb_groups * 13), axis=1, keepdims=True)

        # check infectious func
        def infectious_func(t):
            if t < -11:
                return 1
            elif -11 <= t < 0:
                return 1 - (1 - rel_lockdown_beta) / 11 * (t - 11)
            elif 0 <= t < 6 * 7:
                return rel_lockdown_beta
            # else
            return rel_postlockdown_beta

        # check imported func
        if imported_func is not None:
            assert callable(imported_func), "imported_func is not callable"
        else:
            imported_func = lambda t: 0

        # set self variables
        self.nb_groups = nb_groups
        self.nb_samples = nb_samples
        self.nb_infectious = 6
        self.beta = baseline_beta
        self.rel_beta_as = rel_beta_as
        self.time_inc = time_inc
        self.inf_as_prop = inf_as_prop
        self.inf_m_prop = inf_m_prop
        self.time_infectious = time_infectious
        self.time_s_to_h = time_s_to_h
        self.time_h_to_icu = time_h_to_icu
        self.time_h_to_r = time_h_to_r
        self.time_icu_to_r = time_icu_to_r
        self.time_icu_to_d = time_icu_to_d
        self.hosp_icu_prop = hosp_icu_prop
        self.icu_d_prop = icu_d_prop
        self.y0 = y0
        self.n = n

        self.f_hosp_icu_prop = f_hosp_icu_prop
        self.f_icu_d_prop = f_icu_d_prop

        self.scalar_vars = scalar_vars
        self.group_vars = group_vars
        self.sample_vars = sample_vars

        self.infectious_func = infectious_func
        self.imported_func = imported_func

        self._solved = False
        self._t = None
        self.solution = None

        self.resample_vars = None
        self.log_weights = None
        self.weights = None

    def _ode(self, y, t):
        # get seird
        s, e, i_as, i_m, i_s, i_i, i_h, i_icu, r_as, r_m, r_h, r_icu, d_icu = self._get_seird_from_flat_y(y)

        # get meta vars
        inf_s_prop = 1 - self.inf_as_prop - self.inf_m_prop
        time_i_to_h = self.time_s_to_h - self.time_infectious

        # solve seird equations
        ds = - 1 / self.n * self.infectious_func(t) * self.beta * np.sum(self.rel_beta_as * i_as + i_m + i_s, axis=1, keepdims=True) * s
        de = 1 / self.n * self.infectious_func(t) * self.beta * np.sum(self.rel_beta_as * i_as + i_m + i_s, axis=1, keepdims=True) * s - e / self.time_inc
        di_as = self.inf_as_prop * e / self.time_inc - i_as / self.time_infectious
        di_m = self.inf_m_prop * e / self.time_inc - i_m / self.time_infectious
        di_s = inf_s_prop * e / self.time_inc - i_s / self.time_infectious
        di_i = i_s / self.time_infectious - i_i / time_i_to_h
        di_h = i_i / time_i_to_h - self.f_hosp_icu_prop * i_h / self.time_h_to_icu - (1 - self.f_hosp_icu_prop) * i_h / self.time_h_to_r
        di_icu = self.f_hosp_icu_prop * i_h / self.time_h_to_icu - self.f_icu_d_prop * i_icu / self.time_icu_to_d - (1 - self.f_icu_d_prop) * i_icu / self.time_icu_to_r
        dr_as = i_as / self.time_infectious
        dr_m = i_m / self.time_infectious
        # dr_s = np.zeros((self.nb_samples, self.nb_groups))
        # dr_i = np.zeros((self.nb_samples, self.nb_groups))
        dr_h = (1 - self.f_hosp_icu_prop) * i_h / self.time_h_to_r
        dr_icu = (1 - self.f_icu_d_prop) * i_icu / self.time_icu_to_r
        dd_icu = self.f_icu_d_prop * i_icu / self.time_icu_to_d

        dydt = np.concatenate([
            ds.reshape(self.nb_samples, self.nb_groups, 1),
            de.reshape(self.nb_samples, self.nb_groups, 1),
            di_as.reshape(self.nb_samples, self.nb_groups, 1),
            di_m.reshape(self.nb_samples, self.nb_groups, 1),
            di_s.reshape(self.nb_samples, self.nb_groups, 1),
            di_i.reshape(self.nb_samples, self.nb_groups, 1),
            di_h.reshape(self.nb_samples, self.nb_groups, 1),
            di_icu.reshape(self.nb_samples, self.nb_groups, 1),
            dr_as.reshape(self.nb_samples, self.nb_groups, 1),
            dr_m.reshape(self.nb_samples, self.nb_groups, 1),
            dr_h.reshape(self.nb_samples, self.nb_groups, 1),
            dr_icu.reshape(self.nb_samples, self.nb_groups, 1),
            dd_icu.reshape(self.nb_samples, self.nb_groups, 1)
        ], axis=-1).reshape(-1)

        return dydt

    def solve(self, t, y0=None):
        y0 = self.y0 if y0 is None else y0
        if not self._solved:
            sol = odeint(self._ode, y0, t).reshape(-1, self.nb_samples, self.nb_groups, 13).clip(min=0)
            self.solution = sol
            self._t = t
            self._solved = True
            return sol
        else:
            if np.all(t != self._t) or np.all(y0 != self.y0):
                sol = odeint(self._ode, y0, t).reshape(-1, self.nb_samples, self.nb_groups, 13).clip(min=0)
                self._t = t
                self.solution = sol
                return sol
            else:
                return self.solution

    def calculate_sir_posterior(self,
                                t_solve,
                                t_calib,
                                i_d_obs=None,
                                i_h_obs=None,
                                i_icu_obs=None,
                                d_icu_obs=None,
                                ratio_as_detected=0.,
                                ratio_m_detected=0.3,
                                ratio_s_detected=1.0,
                                ratio_resample: float = 0.1,
                                y0=None,
<<<<<<< HEAD
                                scale=1) -> dict:
=======
                                smoothing=1) -> dict:
>>>>>>> 2c693dfb
        # cast variables
        t_solve = np.asarray(t_solve)
        t_calib = np.asarray(t_calib)
        t_select = t_calib - t_calib.min()
        i_d_obs = None if i_d_obs is None else np.asarray(i_d_obs).reshape(-1, 1, 1).astype(int)
        i_h_obs = None if i_h_obs is None else np.asarray(i_h_obs).reshape(-1, 1, 1).astype(int)
        i_icu_obs = None if i_icu_obs is None else np.asarray(i_icu_obs).reshape(-1, 1, 1).astype(int)
        d_icu_obs = None if d_icu_obs is None else np.asarray(d_icu_obs).reshape(-1, 1, 1).astype(int)

        # assert shapes
        # TODO: Implement linear interpolation for cases where t does not directly match the data
        # TODO: Implement checks for when data is group specific

        # assert i_d_obs.ndim == 1 and i_d_obs.size == t.size, "Observed detected cases does not match time size"
        # assert i_h_obs.ndim == 1 and i_h_obs.size == t.size, "Observed hospital cases does not match time size"
        # assert i_icu_obs.ndim == 1 and i_icu_obs.size == t.size, "Observed ICU cases does not match time size"
        # assert d_icu_obs.ndim == 1 and d_icu_obs.size == t.size, "Observed deaths does not match time size"

        logging.info('Solving system')
        y = self.solve(t_solve, y0)

<<<<<<< HEAD
        logging.info('Collecting necessary variables')
        i_as = y[t_select, :, :, 2]
        i_m = y[t_select, :, :, 3]
        i_s = y[t_select, :, :, 4]
        i_i = y[t_select, :, :, 5]
        i_h = y[t_select, :, :, 6]
        i_icu = y[t_select, :, :, 7]
        r_as = y[t_select, :, :, 8]
        r_m = y[t_select, :, :, 9]
        r_h = y[t_select, :, :, 10]
        r_icu = y[t_select, :, :, 11]
        d_icu = y[t_select, :, :, 12]
=======
        logging.info('Collecting necessary variables from solution')
        i_as = y[:, :, :, 2]
        i_m = y[:, :, :, 3]
        i_s = y[:, :, :, 4]
        i_i = y[:, :, :, 5]
        i_h = y[:, :, :, 6]
        i_icu = y[:, :, :, 7]
        r_as = y[:, :, :, 8]
        r_m = y[:, :, :, 9]
        r_h = y[:, :, :, 10]
        r_icu = y[:, :, :, 11]
        d_icu = y[:, :, :, 12]
>>>>>>> 2c693dfb

        cum_detected_samples = ratio_as_detected * (i_as + r_as) + ratio_m_detected * (i_m + r_m) \
                               + ratio_s_detected * (i_s + i_i + i_h + i_icu + r_h + r_icu + d_icu)


        # model detected cases as poisson distribution y~P(lambda=detected_cases) with stirling's approximation for log y!
<<<<<<< HEAD
        log_weights_detected = 0 if i_d_obs is None else _log_poisson(i_d_obs, cum_detected_samples,scale)
        log_weights_hospital = 0 if i_h_obs is None else _log_poisson(i_h_obs, i_h, scale)
        log_weights_icu = 0 if i_icu_obs is None else _log_poisson(i_icu_obs, i_icu, scale)
        log_weights_dead = 0 if d_icu_obs is None else _log_poisson(d_icu_obs, d_icu, scale)
=======
        logging.info('Calculating log weights')
        log_weights_detected = 0 if i_d_obs is None else _log_poisson(i_d_obs, np.round(cum_detected_samples))
        log_weights_hospital = 0 if i_h_obs is None else _log_poisson(i_h_obs, np.round(i_h))
        log_weights_icu = 0 if i_icu_obs is None else _log_poisson(i_icu_obs, np.round(i_icu))
        log_weights_dead = 0 if d_icu_obs is None else _log_poisson(d_icu_obs, np.round(d_icu))
>>>>>>> 2c693dfb

        log_weights = log_weights_detected + log_weights_hospital + log_weights_icu + log_weights_dead
        weights = softmax(log_weights/smoothing)

        logging.info(f'log_weights_min: {log_weights.min()}')
        logging.info(f'log_weights_max: {log_weights.max()}')
        logging.info(f'Proportion weights above 0: {np.mean(weights > 0):.6}')
        logging.info(f'Proportion weights above 1E-20: {np.mean(weights > 1E-20):.6}')
        logging.info(f'Proportion weights above 1E-10: {np.mean(weights > 1E-10):.8}')
        logging.info(f'Proportion weights above 1E-3: {np.mean(weights > 1E-3):.10}')
        logging.info(f'Proportion weights above 1E-2: {np.mean(weights > 1E-2):.10}')
        logging.info(f'Proportion weights above 1E-1: {np.mean(weights > 1E-1):.10}')
        logging.info(f'Proportion weights above 0.5: {np.mean(weights > 0.5):.10}')

        # resample the sampled variables
        m = int(np.round(self.nb_samples * ratio_resample))
        logging.info(f'Resampling {list(self.sample_vars.keys())} {m} times from {self.nb_samples} original samples')
        resample_indices = np.random.choice(self.nb_samples, m, p=weights)
        resample_vars = {}
        for key, value in self.sample_vars.items():
            logging.info(f'Resampling {key}')
            resample_vars[key] = value[resample_indices]
        logging.info(f'Succesfully resampled {list(resample_vars.keys())} {m} times from {self.nb_samples} original samples')

        self.resample_vars = resample_vars
        self.log_weights = log_weights
        self.weights = weights

    def _get_seird_from_flat_y(self, y):
        y = y.reshape(self.nb_samples, self.nb_groups, 13)
        s = y[:, :, 0]
        e = y[:, :, 1]
        i_as = y[:, :, 2]
        i_m = y[:, :, 3]
        i_s = y[:, :, 4]
        i_i = y[:, :, 5]
        i_h = y[:, :, 6]
        i_icu = y[:, :, 7]
        r_as = y[:, :, 8]
        r_m = y[:, :, 9]
        r_h = y[:, :, 10]
        r_icu = y[:, :, 11]
        d_icu = y[:, :, 12]

        return s, e, i_as, i_m, i_s, i_i, i_h, i_icu, r_as, r_m, r_h, r_icu, d_icu


def _determine_sample_vars(vars: dict, nb_groups):
    dim_dict = {}
    for key, value in vars.items():
        dim_dict[key] = value.ndim

    # determine scalars, group specific vars, and variables with samples
    scalar_vars = {}
    group_vars = {}
    sample_vars = {}
    nb_samples = None
    for key, value in vars.items():
        if value.ndim == 0:
            # scalar
            scalar_vars[key] = value
        elif value.ndim == 1:
            # shouldn't exist, this is either an ill-defined sampler or ill-defined group var
            raise ValueError(f'Variable {key} should either be zero or two dimensional. This is either an\n'
                             'ill-defined sampler or population group specific variable. If the former, it\n'
                             'take the shape [nb_samples x 1] or [nb_samples x nb_groups], if the latter, it\n'
                             'should take the value [1 x nb_groups].')
        elif value.ndim == 2:
            # sample variable
            val_shape = value.shape
            if val_shape[0] > 1:
                nb_samples = val_shape[0]
            elif val_shape == (1, nb_groups):
                group_vars[key] = value
            else:
                raise ValueError(f'Variable {key} seems to be an ill-defined group specific variable. It should take\n'
                                 f'a shape of (1, {nb_groups}), got {val_shape} instead.')
            if nb_samples:
                if val_shape[0] != nb_samples:
                    raise ValueError(f'Inconsistencies in number of samples made for variable {key}.\n'
                                     f'A previous variable had {nb_samples} samples, this variables\n'
                                     f'as {val_shape[0]} samples.')
                elif val_shape != (nb_samples, 1) and val_shape != (nb_samples, nb_groups):
                    raise ValueError(f'Variable {key} is either an\n'
                                     f'ill-defined sampler or population group specific variable. If the former, it\n'
                                     f'take the shape ({nb_samples}, 1) or ({nb_samples}, {nb_groups}), if the latter,\n'
                                     f'it should take the value (1, {nb_groups}). Got {val_shape} instead.')
                else:
                    sample_vars[key] = value
        else:
            raise ValueError(f'Variable {key} has too many dimension. Should be 0 or 2, got {value.ndims}')

    if not nb_samples:
        nb_samples = 1

    return nb_samples, (scalar_vars, group_vars, sample_vars)


def _log_k_factorial(k):
    if k == 0:
        return 0
    else:
        return 1 / 2 * np.log(2 * np.pi * k) + k * (np.log(k) - 1)


def _log_l(l):
    if l <= 1:
        return 0
    else:
        return np.log(l)


_log_k_factorial = np.vectorize(_log_k_factorial)
_log_l = np.vectorize(_log_l)


<<<<<<< HEAD
def _log_poisson(k, l, scale):
    out = k * _log_l(l) - l - gammaln(k+1) + np.log(scale)
=======
def _log_poisson(k, l):
    out = k * np.log(l+1E-20) - l - gammaln(k+1)
>>>>>>> 2c693dfb
    out = np.sum(out, axis=(0, 2))
    return out<|MERGE_RESOLUTION|>--- conflicted
+++ resolved
@@ -209,11 +209,7 @@
                                 ratio_s_detected=1.0,
                                 ratio_resample: float = 0.1,
                                 y0=None,
-<<<<<<< HEAD
-                                scale=1) -> dict:
-=======
                                 smoothing=1) -> dict:
->>>>>>> 2c693dfb
         # cast variables
         t_solve = np.asarray(t_solve)
         t_calib = np.asarray(t_calib)
@@ -235,20 +231,6 @@
         logging.info('Solving system')
         y = self.solve(t_solve, y0)
 
-<<<<<<< HEAD
-        logging.info('Collecting necessary variables')
-        i_as = y[t_select, :, :, 2]
-        i_m = y[t_select, :, :, 3]
-        i_s = y[t_select, :, :, 4]
-        i_i = y[t_select, :, :, 5]
-        i_h = y[t_select, :, :, 6]
-        i_icu = y[t_select, :, :, 7]
-        r_as = y[t_select, :, :, 8]
-        r_m = y[t_select, :, :, 9]
-        r_h = y[t_select, :, :, 10]
-        r_icu = y[t_select, :, :, 11]
-        d_icu = y[t_select, :, :, 12]
-=======
         logging.info('Collecting necessary variables from solution')
         i_as = y[:, :, :, 2]
         i_m = y[:, :, :, 3]
@@ -261,25 +243,17 @@
         r_h = y[:, :, :, 10]
         r_icu = y[:, :, :, 11]
         d_icu = y[:, :, :, 12]
->>>>>>> 2c693dfb
 
         cum_detected_samples = ratio_as_detected * (i_as + r_as) + ratio_m_detected * (i_m + r_m) \
                                + ratio_s_detected * (i_s + i_i + i_h + i_icu + r_h + r_icu + d_icu)
 
 
         # model detected cases as poisson distribution y~P(lambda=detected_cases) with stirling's approximation for log y!
-<<<<<<< HEAD
-        log_weights_detected = 0 if i_d_obs is None else _log_poisson(i_d_obs, cum_detected_samples,scale)
-        log_weights_hospital = 0 if i_h_obs is None else _log_poisson(i_h_obs, i_h, scale)
-        log_weights_icu = 0 if i_icu_obs is None else _log_poisson(i_icu_obs, i_icu, scale)
-        log_weights_dead = 0 if d_icu_obs is None else _log_poisson(d_icu_obs, d_icu, scale)
-=======
         logging.info('Calculating log weights')
         log_weights_detected = 0 if i_d_obs is None else _log_poisson(i_d_obs, np.round(cum_detected_samples))
         log_weights_hospital = 0 if i_h_obs is None else _log_poisson(i_h_obs, np.round(i_h))
         log_weights_icu = 0 if i_icu_obs is None else _log_poisson(i_icu_obs, np.round(i_icu))
         log_weights_dead = 0 if d_icu_obs is None else _log_poisson(d_icu_obs, np.round(d_icu))
->>>>>>> 2c693dfb
 
         log_weights = log_weights_detected + log_weights_hospital + log_weights_icu + log_weights_dead
         weights = softmax(log_weights/smoothing)
@@ -396,12 +370,7 @@
 _log_l = np.vectorize(_log_l)
 
 
-<<<<<<< HEAD
-def _log_poisson(k, l, scale):
-    out = k * _log_l(l) - l - gammaln(k+1) + np.log(scale)
-=======
 def _log_poisson(k, l):
     out = k * np.log(l+1E-20) - l - gammaln(k+1)
->>>>>>> 2c693dfb
     out = np.sum(out, axis=(0, 2))
     return out