# sensitive NDA data
sensitive/

# pytest
.pytest_cache/

# vs code
.vscode/

.idea/
<<<<<<< HEAD
data/
sensitive/
=======
>>>>>>> c9ab9045

# Byte-compiled / optimized / DLL files
__pycache__/
*.py[cod]
*$py.class

# C extensions
*.so

# Distribution / packaging
.Python
build/
develop-eggs/
dist/
downloads/
eggs/
.eggs/
lib/
lib64/
parts/
sdist/
var/
wheels/
pip-wheel-metadata/
share/python-wheels/
*.egg-info/
.installed.cfg
*.egg
MANIFEST

# PyInstaller
#  Usually these files are written by a python script from a template
#  before PyInstaller builds the exe, so as to inject date/other infos into it.
*.manifest
*.spec

# Installer logs
pip-log.txt
pip-delete-this-directory.txt

# Unit test / coverage reports
htmlcov/
.tox/
.nox/
.coverage
.coverage.*
.cache
nosetests.xml
coverage.xml
*.cover
*.py,cover
.hypothesis/
.pytest_cache/

# Translations
*.mo
*.pot

# Django stuff:
*.log
local_settings.py
db.sqlite3
db.sqlite3-journal

# Flask stuff:
instance/
.webassets-cache

# Scrapy stuff:
.scrapy

# Sphinx documentation
docs/_build/

# PyBuilder
target/

# Jupyter Notebook
.ipynb_checkpoints

# IPython
profile_default/
ipython_config.py

# pyenv
.python-version

# pipenv
#   According to pypa/pipenv#598, it is recommended to include Pipfile.lock in version control.
#   However, in case of collaboration, if having platform-specific dependencies or dependencies
#   having no cross-platform support, pipenv may install dependencies that don't work, or not
#   install all needed dependencies.
#Pipfile.lock

# celery beat schedule file
celerybeat-schedule

# SageMath parsed files
*.sage.py

# Environments
.env
.venv
env/
venv/
ENV/
env.bak/
venv.bak/

# Spyder project settings
.spyderproject
.spyproject

# Rope project settings
.ropeproject

# mkdocs documentation
/site

# mypy
.mypy_cache/
.dmypy.json
dmypy.json

# Pyre type checker
.pyre/<|MERGE_RESOLUTION|>--- conflicted
+++ resolved
@@ -8,11 +8,8 @@
 .vscode/
 
 .idea/
-<<<<<<< HEAD
 data/
 sensitive/
-=======
->>>>>>> c9ab9045
 
 # Byte-compiled / optimized / DLL files
 __pycache__/
